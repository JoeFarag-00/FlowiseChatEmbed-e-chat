--- conflicted
+++ resolved
@@ -59,7 +59,7 @@
   sourceDocuments?: any[];
   instructions?: string;
   nextAgent?: string;
-}
+};
 
 export type FileUpload = Omit<FilePreview, 'preview'>;
 
@@ -275,7 +275,6 @@
   const addChatMessage = (allMessage: MessageType[]) => {
     setLocalStorageChatflow(props.chatflowid, chatId(), { chatHistory: allMessage });
   };
-<<<<<<< HEAD
   // Define the audioRef
   let audioRef: HTMLAudioElement | undefined;
   const defaultReceiveSound = sound.find((item) => item.file_name === 'receive_sound')?.data;
@@ -290,7 +289,6 @@
           reader.readAsDataURL(xhr.response);
         };
         xhr.send();
-
         reader.onloadend = () => {
           if (reader.result) {
             audioRef = new Audio(reader.result as string);
@@ -306,17 +304,19 @@
       }
     }
   };
-  const updateLastMessage = (text: string, messageId: string, sourceDocuments: any = null, fileAnnotations: any = null, resultText: string) => {
-=======
-
-  const updateLastMessage = (text: string, messageId: string, sourceDocuments: any = null, fileAnnotations: any = null, agentReasoning: IAgentReasoning[] = []) => {
->>>>>>> 6f3fbf3f
+  const updateLastMessage = (
+    text: string,
+    messageId: string,
+    sourceDocuments: any = null,
+    fileAnnotations: any = null,
+    agentReasoning: IAgentReasoning[] = [],
+    resultText: string,
+  ) => {
     setMessages((data) => {
       let uiUpdated = false;
 
       const updated = data.map((item, i) => {
         if (i === data.length - 1) {
-<<<<<<< HEAD
           const previousText = item.message || '';
           let newText = previousText + text;
           // Set newText to resultText only if previousText is empty and resultText exists
@@ -327,13 +327,11 @@
           if (newText === resultText) {
             uiUpdated = true;
           }
-          return { ...item, message: newText, messageId, sourceDocuments, fileAnnotations };
-=======
-          return { ...item, message: item.message + text, messageId, sourceDocuments, fileAnnotations, agentReasoning };
->>>>>>> 6f3fbf3f
+          return { ...item, message: newText, messageId, sourceDocuments, fileAnnotations, agentReasoning };
         }
         return item;
       });
+
       // Add apiMessage if resultText exists and ui not updated
       if (resultText && !uiUpdated) {
         updated.push({
@@ -342,6 +340,7 @@
           messageId,
           sourceDocuments,
           fileAnnotations,
+          agentReasoning,
         });
       }
 
@@ -378,7 +377,7 @@
       addChatMessage(updated);
       return [...updated];
     });
-  }
+  };
 
   const clearPreviews = () => {
     // Revoke the data uris to avoid memory leaks
@@ -496,15 +495,9 @@
         else if (data.json) text = JSON.stringify(data.json, null, 2);
         else text = JSON.stringify(data, null, 2);
 
-<<<<<<< HEAD
-        updateLastMessage(text, data?.chatMessageId, data?.sourceDocuments, data?.fileAnnotations, data.text);
+        updateLastMessage(text, data?.chatMessageId, data?.sourceDocuments, data?.fileAnnotations, data?.agentReasoning, data.text);
       } else {
-        updateLastMessage('', data?.chatMessageId, data?.sourceDocuments, data?.fileAnnotations, data.text);
-=======
-        updateLastMessage(text, data?.chatMessageId, data?.sourceDocuments, data?.fileAnnotations, data?.agentReasoning);
-      } else {
-        updateLastMessage('', data?.chatMessageId, data?.sourceDocuments, data?.fileAnnotations, data?.agentReasoning);
->>>>>>> 6f3fbf3f
+        updateLastMessage('', data?.chatMessageId, data?.sourceDocuments, data?.fileAnnotations, data?.agentReasoning, data.text);
       }
       setLoading(false);
       setUserInput('');
@@ -645,7 +638,7 @@
 
     socket.on('sourceDocuments', updateLastMessageSourceDocuments);
 
-    socket.on('agentReasoning', updateLastMessageAgentReasoning)
+    socket.on('agentReasoning', updateLastMessageAgentReasoning);
 
     socket.on('token', updateLastMessage);
 
@@ -1047,7 +1040,8 @@
                       </div>
                     )}
                   </>
-                )}}
+                );
+              }}
             </For>
           </div>
           <Show when={messages().length === 1}>
