--- conflicted
+++ resolved
@@ -1,8 +1,4 @@
-<<<<<<< HEAD
-import { createSignal, createEffect, For, onMount, Show, mergeProps, on } from 'solid-js';
-=======
-import { createSignal, createEffect, For, onMount, Show, mergeProps, createMemo, Accessor } from 'solid-js';
->>>>>>> 56a4d49e
+import { createSignal, createEffect, For, onMount, Show, mergeProps, on, createMemo } from 'solid-js';
 import { v4 as uuidv4 } from 'uuid';
 import { sendMessageQuery, isStreamAvailableQuery, IncomingInput, getChatbotConfig } from '@/queries/sendMessageQuery';
 import { TextInput } from './inputs/textInput';
@@ -48,13 +44,7 @@
 
 type messageType = 'apiMessage' | 'userMessage' | 'usermessagewaiting';
 
-<<<<<<< HEAD
 export type FileUpload = Omit<FilePreview, 'preview'>;
-=======
-type observerConfigType = (accessor: string | boolean | object | MessageType[]) => void;
-
-export type observersConfigType = Record<'observeUserInput' | 'observeLoading' | 'observeMessages', observerConfigType>;
->>>>>>> 56a4d49e
 
 export type MessageType = {
   message: string;
@@ -63,6 +53,9 @@
   fileAnnotations?: any;
   fileUploads?: FileUpload[];
 };
+
+type observerConfigType = (accessor: string | boolean | object | MessageType[]) => void;
+export type observersConfigType = Record<'observeUserInput' | 'observeLoading' | 'observeMessages', observerConfigType>;
 
 export type BotProps = {
   chatflowid: string;
