import { createSignal, createEffect, For, onMount, Show, mergeProps, on, createMemo } from 'solid-js';
import { v4 as uuidv4 } from 'uuid';
import {
  sendMessageQuery,
  upsertVectorStoreWithFormData,
  isStreamAvailableQuery,
  IncomingInput,
  getChatbotConfig,
  FeedbackRatingType,
} from '@/queries/sendMessageQuery';
import { TextInput } from './inputs/textInput';
import { GuestBubble } from './bubbles/GuestBubble';
import { BotBubble } from './bubbles/BotBubble';
import { LoadingBubble } from './bubbles/LoadingBubble';
import { StarterPromptBubble } from './bubbles/StarterPromptBubble';
import {
  BotMessageTheme,
  FooterTheme,
  TextInputTheme,
  UserMessageTheme,
  FeedbackTheme,
  DisclaimerPopUpTheme,
  DateTimeToggleTheme,
} from '@/features/bubble/types';
import { Badge } from './Badge';
import { Popup, DisclaimerPopup } from '@/features/popup';
import { Avatar } from '@/components/avatars/Avatar';
import { DeleteButton, SendButton } from '@/components/buttons/SendButton';
import { FilePreview } from '@/components/inputs/textInput/components/FilePreview';
import { CircleDotIcon, SparklesIcon, TrashIcon } from './icons';
import { CancelButton } from './buttons/CancelButton';
import { cancelAudioRecording, startAudioRecording, stopAudioRecording } from '@/utils/audioRecording';
import { LeadCaptureBubble } from '@/components/bubbles/LeadCaptureBubble';
import { removeLocalStorageChatHistory, getLocalStorageChatflow, setLocalStorageChatflow, setCookie, getCookie } from '@/utils';
import { cloneDeep } from 'lodash';
import { fetchEventSource } from '@microsoft/fetch-event-source';
import { FollowUpPromptBubble } from '@/components/bubbles/FollowUpPromptBubble';

export type FileEvent<T = EventTarget> = {
  target: T;
};

export type FormEvent<T = EventTarget> = {
  preventDefault: () => void;
  currentTarget: T;
};

type IUploadConstraits = {
  fileTypes: string[];
  maxUploadSize: number;
};

export type UploadsConfig = {
  imgUploadSizeAndTypes: IUploadConstraits[];
  fileUploadSizeAndTypes: IUploadConstraits[];
  isImageUploadAllowed: boolean;
  isSpeechToTextEnabled: boolean;
  isFileUploadAllowed: boolean;
};

type FilePreviewData = string | ArrayBuffer;

type FilePreview = {
  data: FilePreviewData;
  mime: string;
  name: string;
  preview: string;
  type: string;
};

type messageType = 'apiMessage' | 'userMessage' | 'usermessagewaiting' | 'leadCaptureMessage';

export type IAgentReasoning = {
  agentName?: string;
  messages?: string[];
  usedTools?: any[];
  artifacts?: FileUpload[];
  sourceDocuments?: any[];
  instructions?: string;
  nextAgent?: string;
};

export type IAction = {
  id?: string;
  elements?: Array<{
    type: string;
    label: string;
  }>;
  mapping?: {
    approve: string;
    reject: string;
    toolCalls: any[];
  };
};

export type FileUpload = Omit<FilePreview, 'preview'>;

export type MessageType = {
  messageId?: string;
  message: string;
  type: messageType;
  sourceDocuments?: any;
  fileAnnotations?: any;
  fileUploads?: Partial<FileUpload>[];
  artifacts?: Partial<FileUpload>[];
  agentReasoning?: IAgentReasoning[];
  usedTools?: any[];
  action?: IAction | null;
  rating?: FeedbackRatingType;
  id?: string;
<<<<<<< HEAD
  followUpPrompts?: string;
=======
  dateTime?: string;
>>>>>>> b74a970d
};

type observerConfigType = (accessor: string | boolean | object | MessageType[]) => void;
export type observersConfigType = Record<'observeUserInput' | 'observeLoading' | 'observeMessages', observerConfigType>;

export type BotProps = {
  chatflowid: string;
  apiHost?: string;
  onRequest?: (request: RequestInit) => Promise<void>;
  chatflowConfig?: Record<string, unknown>;
  welcomeMessage?: string;
  errorMessage?: string;
  botMessage?: BotMessageTheme;
  userMessage?: UserMessageTheme;
  textInput?: TextInputTheme;
  feedback?: FeedbackTheme;
  poweredByTextColor?: string;
  badgeBackgroundColor?: string;
  bubbleBackgroundColor?: string;
  bubbleTextColor?: string;
  showTitle?: boolean;
  showAgentMessages?: boolean;
  title?: string;
  titleAvatarSrc?: string;
  fontSize?: number;
  isFullPage?: boolean;
  footer?: FooterTheme;
  sourceDocsTitle?: string;
  observersConfig?: observersConfigType;
  starterPrompts?: string[];
  starterPromptFontSize?: number;
  clearChatOnReload?: boolean;
  disclaimer?: DisclaimerPopUpTheme;
  dateTimeToggle?: DateTimeToggleTheme;
};

export type LeadsConfig = {
  status: boolean;
  title?: string;
  name?: boolean;
  email?: boolean;
  phone?: boolean;
  successMessage?: string;
};

const defaultWelcomeMessage = 'Hi there! How can I help?';

/*const sourceDocuments = [
    {
        "pageContent": "I know some are talking about “living with COVID-19”. Tonight – I say that we will never just accept living with COVID-19. \r\n\r\nWe will continue to combat the virus as we do other diseases. And because this is a virus that mutates and spreads, we will stay on guard. \r\n\r\nHere are four common sense steps as we move forward safely.  \r\n\r\nFirst, stay protected with vaccines and treatments. We know how incredibly effective vaccines are. If you’re vaccinated and boosted you have the highest degree of protection. \r\n\r\nWe will never give up on vaccinating more Americans. Now, I know parents with kids under 5 are eager to see a vaccine authorized for their children. \r\n\r\nThe scientists are working hard to get that done and we’ll be ready with plenty of vaccines when they do. \r\n\r\nWe’re also ready with anti-viral treatments. If you get COVID-19, the Pfizer pill reduces your chances of ending up in the hospital by 90%.",
        "metadata": {
          "source": "blob",
          "blobType": "",
          "loc": {
            "lines": {
              "from": 450,
              "to": 462
            }
          }
        }
    },
    {
        "pageContent": "sistance,  and  polishing  [65].  For  instance,  AI  tools  generate\nsuggestions based on inputting keywords or topics. The tools\nanalyze  search  data,  trending  topics,  and  popular  queries  to\ncreate  fresh  content.  What’s  more,  AIGC  assists  in  writing\narticles and posting blogs on specific topics. While these tools\nmay not be able to produce high-quality content by themselves,\nthey can provide a starting point for a writer struggling with\nwriter’s block.\nH.  Cons of AIGC\nOne of the main concerns among the public is the potential\nlack  of  creativity  and  human  touch  in  AIGC.  In  addition,\nAIGC sometimes lacks a nuanced understanding of language\nand context, which may lead to inaccuracies and misinterpre-\ntations. There are also concerns about the ethics and legality\nof using AIGC, particularly when it results in issues such as\ncopyright  infringement  and  data  privacy.  In  this  section,  we\nwill discuss some of the disadvantages of AIGC (Table IV).",
        "metadata": {
          "source": "blob",
          "blobType": "",
          "pdf": {
            "version": "1.10.100",
            "info": {
              "PDFFormatVersion": "1.5",
              "IsAcroFormPresent": false,
              "IsXFAPresent": false,
              "Title": "",
              "Author": "",
              "Subject": "",
              "Keywords": "",
              "Creator": "LaTeX with hyperref",
              "Producer": "pdfTeX-1.40.21",
              "CreationDate": "D:20230414003603Z",
              "ModDate": "D:20230414003603Z",
              "Trapped": {
                "name": "False"
              }
            },
            "metadata": null,
            "totalPages": 17
          },
          "loc": {
            "pageNumber": 8,
            "lines": {
              "from": 301,
              "to": 317
            }
          }
        }
    },
    {
        "pageContent": "Main article: Views of Elon Musk",
        "metadata": {
          "source": "https://en.wikipedia.org/wiki/Elon_Musk",
          "loc": {
            "lines": {
              "from": 2409,
              "to": 2409
            }
          }
        }
    },
    {
        "pageContent": "First Name: John\nLast Name: Doe\nAddress: 120 jefferson st.\nStates: Riverside\nCode: NJ\nPostal: 8075",
        "metadata": {
          "source": "blob",
          "blobType": "",
          "line": 1,
          "loc": {
            "lines": {
              "from": 1,
              "to": 6
            }
          }
        }
    },
]*/

const defaultBackgroundColor = '#ffffff';
const defaultTextColor = '#303235';

export const Bot = (botProps: BotProps & { class?: string }) => {
  // set a default value for showTitle if not set and merge with other props
  const props = mergeProps({ showTitle: true }, botProps);
  let chatContainer: HTMLDivElement | undefined;
  let bottomSpacer: HTMLDivElement | undefined;
  let botContainer: HTMLDivElement | undefined;

  const [userInput, setUserInput] = createSignal('');
  const [loading, setLoading] = createSignal(false);
  const [sourcePopupOpen, setSourcePopupOpen] = createSignal(false);
  const [sourcePopupSrc, setSourcePopupSrc] = createSignal({});
  const [messages, setMessages] = createSignal<MessageType[]>(
    [
      {
        message: props.welcomeMessage ?? defaultWelcomeMessage,
        type: 'apiMessage',
      },
    ],
    { equals: false },
  );

  const [isChatFlowAvailableToStream, setIsChatFlowAvailableToStream] = createSignal(false);
  const [chatId, setChatId] = createSignal(
    (props.chatflowConfig?.vars as any)?.customerId ? `${(props.chatflowConfig?.vars as any).customerId.toString()}+${uuidv4()}` : uuidv4(),
  );
  const [isMessageStopping, setIsMessageStopping] = createSignal(false);
  const [starterPrompts, setStarterPrompts] = createSignal<string[]>([], { equals: false });
  const [chatFeedbackStatus, setChatFeedbackStatus] = createSignal<boolean>(false);
  const [uploadsConfig, setUploadsConfig] = createSignal<UploadsConfig>();
  const [leadsConfig, setLeadsConfig] = createSignal<LeadsConfig>();
  const [isLeadSaved, setIsLeadSaved] = createSignal(false);
  const [leadEmail, setLeadEmail] = createSignal('');
  const [disclaimerPopupOpen, setDisclaimerPopupOpen] = createSignal(false);

  // drag & drop file input
  // TODO: fix this type
  const [previews, setPreviews] = createSignal<FilePreview[]>([]);

  // audio recording
  const [elapsedTime, setElapsedTime] = createSignal('00:00');
  const [isRecording, setIsRecording] = createSignal(false);
  const [recordingNotSupported, setRecordingNotSupported] = createSignal(false);
  const [isLoadingRecording, setIsLoadingRecording] = createSignal(false);

  // follow-up prompts
  const [followUpPromptsStatus, setFollowUpPromptsStatus] = createSignal<boolean>(false);
  const [followUpPrompts, setFollowUpPrompts] = createSignal<string[]>([]);

  // drag & drop
  const [isDragActive, setIsDragActive] = createSignal(false);
  const [uploadedFiles, setUploadedFiles] = createSignal<File[]>([]);

  onMount(() => {
    if (botProps?.observersConfig) {
      const { observeUserInput, observeLoading, observeMessages } = botProps.observersConfig;
      typeof observeUserInput === 'function' &&
        // eslint-disable-next-line solid/reactivity
        createMemo(() => {
          observeUserInput(userInput());
        });
      typeof observeLoading === 'function' &&
        // eslint-disable-next-line solid/reactivity
        createMemo(() => {
          observeLoading(loading());
        });
      typeof observeMessages === 'function' &&
        // eslint-disable-next-line solid/reactivity
        createMemo(() => {
          observeMessages(messages());
        });
    }

    if (!bottomSpacer) return;
    setTimeout(() => {
      chatContainer?.scrollTo(0, chatContainer.scrollHeight);
    }, 50);
  });

  const scrollToBottom = () => {
    setTimeout(() => {
      chatContainer?.scrollTo(0, chatContainer.scrollHeight);
    }, 50);
  };

  /**
   * Add each chat message into localStorage
   */
  const addChatMessage = (allMessage: MessageType[]) => {
    const messages = allMessage.map((item) => {
      if (item.fileUploads) {
        const fileUploads = item?.fileUploads.map((file) => ({
          type: file.type,
          name: file.name,
          mime: file.mime,
        }));
        return { ...item, fileUploads };
      }
      return item;
    });
    setLocalStorageChatflow(props.chatflowid, chatId(), { chatHistory: messages });
  };

  // Define the audioRef
  let audioRef: HTMLAudioElement | undefined;
  // CDN link for default receive sound
  const defaultReceiveSound = 'https://cdn.jsdelivr.net/gh/FlowiseAI/FlowiseChatEmbed@latest/src/assets/receive_message.mp3';
  const playReceiveSound = () => {
    if (props.textInput?.receiveMessageSound) {
      let audioSrc = defaultReceiveSound;
      if (props.textInput?.receiveSoundLocation) {
        audioSrc = props.textInput?.receiveSoundLocation;
      }
      audioRef = new Audio(audioSrc);
      audioRef.play();
    }
  };

  let hasSoundPlayed = false;

  const updateLastMessage = (text: string) => {
    setMessages((prevMessages) => {
      const allMessages = [...cloneDeep(prevMessages)];
      if (allMessages[allMessages.length - 1].type === 'userMessage') return allMessages;
      if (!text) return allMessages;
      allMessages[allMessages.length - 1].message += text;
      allMessages[allMessages.length - 1].rating = undefined;
      allMessages[allMessages.length - 1].dateTime = new Date().toISOString();
      if (!hasSoundPlayed) {
        playReceiveSound();
        hasSoundPlayed = true;
      }
      addChatMessage(allMessages);
      return allMessages;
    });
  };

  const updateErrorMessage = (errorMessage: string) => {
    setMessages((prevMessages) => {
      const allMessages = [...cloneDeep(prevMessages)];
      allMessages.push({ message: errorMessage, type: 'apiMessage' });
      addChatMessage(allMessages);
      return allMessages;
    });
  };

  const updateLastMessageSourceDocuments = (sourceDocuments: any) => {
    setMessages((data) => {
      const updated = data.map((item, i) => {
        if (i === data.length - 1) {
          return { ...item, sourceDocuments };
        }
        return item;
      });
      addChatMessage(updated);
      return [...updated];
    });
  };

  const updateLastMessageUsedTools = (usedTools: any[]) => {
    setMessages((prevMessages) => {
      const allMessages = [...cloneDeep(prevMessages)];
      if (allMessages[allMessages.length - 1].type === 'userMessage') return allMessages;
      allMessages[allMessages.length - 1].usedTools = usedTools;
      addChatMessage(allMessages);
      return allMessages;
    });
  };

  const updateLastMessageFileAnnotations = (fileAnnotations: any) => {
    setMessages((prevMessages) => {
      const allMessages = [...cloneDeep(prevMessages)];
      if (allMessages[allMessages.length - 1].type === 'userMessage') return allMessages;
      allMessages[allMessages.length - 1].fileAnnotations = fileAnnotations;
      addChatMessage(allMessages);
      return allMessages;
    });
  };

  const updateLastMessageAgentReasoning = (agentReasoning: string | IAgentReasoning[]) => {
    setMessages((data) => {
      const updated = data.map((item, i) => {
        if (i === data.length - 1) {
          return { ...item, agentReasoning: typeof agentReasoning === 'string' ? JSON.parse(agentReasoning) : agentReasoning };
        }
        return item;
      });
      addChatMessage(updated);
      return [...updated];
    });
  };

  const updateLastMessageArtifacts = (artifacts: FileUpload[]) => {
    setMessages((prevMessages) => {
      const allMessages = [...cloneDeep(prevMessages)];
      if (allMessages[allMessages.length - 1].type === 'userMessage') return allMessages;
      allMessages[allMessages.length - 1].artifacts = artifacts;
      addChatMessage(allMessages);
      return allMessages;
    });
  };

  const updateLastMessageAction = (action: IAction) => {
    setMessages((data) => {
      const updated = data.map((item, i) => {
        if (i === data.length - 1) {
          return { ...item, action: typeof action === 'string' ? JSON.parse(action) : action };
        }
        return item;
      });
      addChatMessage(updated);
      return [...updated];
    });
  };

  const clearPreviews = () => {
    // Revoke the data uris to avoid memory leaks
    previews().forEach((file) => URL.revokeObjectURL(file.preview));
    setPreviews([]);
  };

  // Handle errors
  const handleError = (message = 'Oops! There seems to be an error. Please try again.') => {
    setMessages((prevMessages) => {
      const messages: MessageType[] = [...prevMessages, { message: props.errorMessage || message, type: 'apiMessage' }];
      addChatMessage(messages);
      return messages;
    });
    setLoading(false);
    setUserInput('');
    setUploadedFiles([]);
    scrollToBottom();
  };

  const handleDisclaimerAccept = () => {
    setDisclaimerPopupOpen(false); // Close the disclaimer popup
    setCookie('chatbotDisclaimer', 'true', 365); // Disclaimer accepted
  };

  const promptClick = (prompt: string) => {
    handleSubmit(prompt);
  };

  const followUpPromptClick = (prompt: string) => {
    setFollowUpPrompts([]);
    handleSubmit(prompt);
  };

  const updateMetadata = (data: any, input: string) => {
    if (data.chatId) {
      setChatId(data.chatId);
    }

    // set message id that is needed for feedback
    if (data.chatMessageId) {
      setMessages((prevMessages) => {
        const allMessages = [...cloneDeep(prevMessages)];
        if (allMessages[allMessages.length - 1].type === 'apiMessage') {
          allMessages[allMessages.length - 1].messageId = data.chatMessageId;
        }
        addChatMessage(allMessages);
        return allMessages;
      });
    }

    if (input === '' && data.question) {
      // the response contains the question even if it was in an audio format
      // so if input is empty but the response contains the question, update the user message to show the question
      setMessages((prevMessages) => {
        const allMessages = [...cloneDeep(prevMessages)];
        if (allMessages[allMessages.length - 2].type === 'apiMessage') return allMessages;
        allMessages[allMessages.length - 2].message = data.question;
        addChatMessage(allMessages);
        return allMessages;
      });
    }

    if (data.followUpPrompts) {
      setMessages((prevMessages) => {
        const allMessages = [...cloneDeep(prevMessages)];
        if (allMessages[allMessages.length - 1].type === 'userMessage') return allMessages;
        allMessages[allMessages.length - 1].followUpPrompts = data.followUpPrompts;
        addChatMessage(allMessages);
        return allMessages;
      });
      setFollowUpPrompts(JSON.parse(data.followUpPrompts));
    }
  };

  const fetchResponseFromEventStream = async (chatflowid: string, params: any) => {
    const chatId = params.chatId;
    const input = params.question;
    params.streaming = true;
    fetchEventSource(`${props.apiHost}/api/v1/prediction/${chatflowid}`, {
      openWhenHidden: true,
      method: 'POST',
      body: JSON.stringify(params),
      headers: {
        'Content-Type': 'application/json',
      },
      async onmessage(ev) {
        const payload = JSON.parse(ev.data);
        switch (payload.event) {
          case 'start':
            setMessages((prevMessages) => [...prevMessages, { message: '', type: 'apiMessage' }]);
            break;
          case 'token':
            updateLastMessage(payload.data);
            break;
          case 'sourceDocuments':
            updateLastMessageSourceDocuments(payload.data);
            break;
          case 'usedTools':
            updateLastMessageUsedTools(payload.data);
            break;
          case 'fileAnnotations':
            updateLastMessageFileAnnotations(payload.data);
            break;
          case 'agentReasoning':
            updateLastMessageAgentReasoning(payload.data);
            break;
          case 'action':
            updateLastMessageAction(payload.data);
            break;
          case 'artifacts':
            updateLastMessageArtifacts(payload.data);
            break;
          case 'metadata':
            updateMetadata(payload.data, input);
            break;
          case 'error':
            updateErrorMessage(payload.data);
            break;
          case 'abort':
            abortMessage();
            closeResponse();
            break;
          case 'end':
            setLocalStorageChatflow(chatflowid, chatId);
            closeResponse();
            break;
        }
      },
      async onclose() {
        closeResponse();
      },
      onerror(err) {
        console.error('EventSource Error: ', err);
        closeResponse();
        throw err;
      },
    });
  };

  const closeResponse = () => {
    setLoading(false);
    setUserInput('');
    setUploadedFiles([]);
    hasSoundPlayed = false;
    setTimeout(() => {
      scrollToBottom();
    }, 100);
  };

  const abortMessage = () => {
    setIsMessageStopping(false);
    setMessages((prevMessages) => {
      const allMessages = [...cloneDeep(prevMessages)];
      if (allMessages[allMessages.length - 1].type === 'userMessage') return allMessages;
      const lastAgentReasoning = allMessages[allMessages.length - 1].agentReasoning;
      if (lastAgentReasoning && lastAgentReasoning.length > 0) {
        allMessages[allMessages.length - 1].agentReasoning = lastAgentReasoning.filter((reasoning) => !reasoning.nextAgent);
      }
      return allMessages;
    });
  };

  // Handle form submission
  const handleSubmit = async (value: string, action?: IAction | undefined | null) => {
    if (value.trim() === '') {
      const containsFile = previews().filter((item) => !item.mime.startsWith('image') && item.type !== 'audio').length > 0;
      if (!previews().length || (previews().length && containsFile)) {
        return;
      }
    }

    setLoading(true);
    scrollToBottom();

    const uploads = previews().map((item) => {
      return {
        data: item.data,
        type: item.type,
        name: item.name,
        mime: item.mime,
      };
    });

    clearPreviews();

    setMessages((prevMessages) => {
      const messages: MessageType[] = [...prevMessages, { message: value, type: 'userMessage', fileUploads: uploads }];
      addChatMessage(messages);
      return messages;
    });

    const body: IncomingInput = {
      question: value,
      chatId: chatId(),
    };

    if (uploads && uploads.length > 0) body.uploads = uploads;

    if (props.chatflowConfig) body.overrideConfig = props.chatflowConfig;

    if (leadEmail()) body.leadEmail = leadEmail();

    if (action) body.action = action;

    if (uploadedFiles().length > 0) {
      const formData = new FormData();
      for (const file of uploadedFiles()) {
        formData.append('files', file);
      }
      formData.append('chatId', chatId());

      const response = await upsertVectorStoreWithFormData({
        chatflowid: props.chatflowid,
        apiHost: props.apiHost,
        formData: formData,
      });
      if (!response.data) {
        setMessages((prevMessages) => [...prevMessages, { message: 'Unable to upload documents', type: 'apiMessage' }]);
      } else {
        // delay for vector store to be updated
        const delay = (delayInms: number) => {
          return new Promise((resolve) => setTimeout(resolve, delayInms));
        };
        await delay(2500); //TODO: check if embeddings can be retrieved using file name as metadata filter
      }
    }

    if (isChatFlowAvailableToStream()) {
      fetchResponseFromEventStream(props.chatflowid, body);
    } else {
      const result = await sendMessageQuery({
        chatflowid: props.chatflowid,
        apiHost: props.apiHost,
        body,
        onRequest: props.onRequest,
      });

      if (result.data) {
        const data = result.data;

        let text = '';
        if (data.text) text = data.text;
        else if (data.json) text = JSON.stringify(data.json, null, 2);
        else text = JSON.stringify(data, null, 2);

        if (data?.chatId) setChatId(data.chatId);

        playReceiveSound();

        setMessages((prevMessages) => {
          const allMessages = [...cloneDeep(prevMessages)];
          const newMessage = {
            message: text,
            id: data?.chatMessageId,
            sourceDocuments: data?.sourceDocuments,
            usedTools: data?.usedTools,
            fileAnnotations: data?.fileAnnotations,
            agentReasoning: data?.agentReasoning,
            action: data?.action,
            artifacts: data?.artifacts,
            type: 'apiMessage' as messageType,
            feedback: null,
            dateTime: new Date().toISOString(),
          };
          allMessages.push(newMessage);
          addChatMessage(allMessages);
          return allMessages;
        });

        updateMetadata(data, value);

        setLoading(false);
        setUserInput('');
        setUploadedFiles([]);
        scrollToBottom();
      }
      if (result.error) {
        const error = result.error;
        console.error(error);
        if (typeof error === 'object') {
          handleError(`Error: ${error?.message.replaceAll('Error:', ' ')}`);
          return;
        }
        if (typeof error === 'string') {
          handleError(error);
          return;
        }
        handleError();
        return;
      }
    }

    // Update last question to avoid saving base64 data to localStorage
    if (uploads && uploads.length > 0) {
      setMessages((data) => {
        const messages = data.map((item, i) => {
          if (i === data.length - 2 && item.type === 'userMessage') {
            if (item.fileUploads) {
              const fileUploads = item?.fileUploads.map((file) => ({
                type: file.type,
                name: file.name,
                mime: file.mime,
              }));
              return { ...item, fileUploads };
            }
          }
          return item;
        });
        addChatMessage(messages);
        return [...messages];
      });
    }
  };

  const handleActionClick = async (label: string, action: IAction | undefined | null) => {
    setUserInput(label);
    setMessages((data) => {
      const updated = data.map((item, i) => {
        if (i === data.length - 1) {
          return { ...item, action: null };
        }
        return item;
      });
      addChatMessage(updated);
      return [...updated];
    });
    handleSubmit(label, action);
  };

  const clearChat = () => {
    try {
      removeLocalStorageChatHistory(props.chatflowid);
      setChatId(
        (props.chatflowConfig?.vars as any)?.customerId ? `${(props.chatflowConfig?.vars as any).customerId.toString()}+${uuidv4()}` : uuidv4(),
      );
      setUploadedFiles([]);
      const messages: MessageType[] = [
        {
          message: props.welcomeMessage ?? defaultWelcomeMessage,
          type: 'apiMessage',
        },
      ];
      if (leadsConfig()?.status && !getLocalStorageChatflow(props.chatflowid)?.lead) {
        messages.push({ message: '', type: 'leadCaptureMessage' });
      }
      setMessages(messages);
    } catch (error: any) {
      const errorData = error.response.data || `${error.response.status}: ${error.response.statusText}`;
      console.error(`error: ${errorData}`);
    }
  };

  onMount(() => {
    if (props.clearChatOnReload) {
      clearChat();
      window.addEventListener('beforeunload', clearChat);
      return () => {
        window.removeEventListener('beforeunload', clearChat);
      };
    }
  });

  createEffect(() => {
    if (props.starterPrompts && props.starterPrompts.length > 0) {
      const prompts = Object.values(props.starterPrompts).map((prompt) => prompt);

      return setStarterPrompts(prompts.filter((prompt) => prompt !== ''));
    }
  });

  // Auto scroll chat to bottom
  createEffect(() => {
    if (messages()) {
      if (messages().length > 1) {
        setTimeout(() => {
          chatContainer?.scrollTo(0, chatContainer.scrollHeight);
        }, 400);
      }
    }
  });

  createEffect(() => {
    if (props.fontSize && botContainer) botContainer.style.fontSize = `${props.fontSize}px`;
  });

  // eslint-disable-next-line solid/reactivity
  createEffect(async () => {
    if (props.disclaimer) {
      if (getCookie('chatbotDisclaimer') == 'true') {
        setDisclaimerPopupOpen(false);
      } else {
        setDisclaimerPopupOpen(true);
      }
    } else {
      setDisclaimerPopupOpen(false);
    }

    const chatMessage = getLocalStorageChatflow(props.chatflowid);
    if (chatMessage && Object.keys(chatMessage).length) {
      if (chatMessage.chatId) setChatId(chatMessage.chatId);
      const savedLead = chatMessage.lead;
      if (savedLead) {
        setIsLeadSaved(!!savedLead);
        setLeadEmail(savedLead.email);
      }
      const loadedMessages: MessageType[] =
        chatMessage?.chatHistory?.length > 0
          ? chatMessage.chatHistory?.map((message: MessageType) => {
              const chatHistory: MessageType = {
                messageId: message?.messageId,
                message: message.message,
                type: message.type,
                rating: message.rating,
                dateTime: message.dateTime,
              };
              if (message.sourceDocuments) chatHistory.sourceDocuments = message.sourceDocuments;
              if (message.fileAnnotations) chatHistory.fileAnnotations = message.fileAnnotations;
              if (message.fileUploads) chatHistory.fileUploads = message.fileUploads;
              if (message.agentReasoning) chatHistory.agentReasoning = message.agentReasoning;
              if (message.action) chatHistory.action = message.action;
              if (message.artifacts) chatHistory.artifacts = message.artifacts;
              if (message.followUpPrompts) chatHistory.followUpPrompts = message.followUpPrompts;
              return chatHistory;
            })
          : [{ message: props.welcomeMessage ?? defaultWelcomeMessage, type: 'apiMessage' }];

      const filteredMessages = loadedMessages.filter((message) => message.type !== 'leadCaptureMessage');
      setMessages([...filteredMessages]);
    }

    // Determine if particular chatflow is available for streaming
    const { data } = await isStreamAvailableQuery({
      chatflowid: props.chatflowid,
      apiHost: props.apiHost,
      onRequest: props.onRequest,
    });

    if (data) {
      setIsChatFlowAvailableToStream(data?.isStreaming ?? false);
    }

    // Get the chatbotConfig
    const result = await getChatbotConfig({
      chatflowid: props.chatflowid,
      apiHost: props.apiHost,
      onRequest: props.onRequest,
    });

    if (result.data) {
      const chatbotConfig = result.data;
      if ((!props.starterPrompts || props.starterPrompts?.length === 0) && chatbotConfig.starterPrompts) {
        const prompts: string[] = [];
        Object.getOwnPropertyNames(chatbotConfig.starterPrompts).forEach((key) => {
          prompts.push(chatbotConfig.starterPrompts[key].prompt);
        });
        setStarterPrompts(prompts.filter((prompt) => prompt !== ''));
      }
      if (chatbotConfig.chatFeedback) {
        const chatFeedbackStatus = chatbotConfig.chatFeedback.status;
        setChatFeedbackStatus(chatFeedbackStatus);
      }
      if (chatbotConfig.uploads) {
        setUploadsConfig(chatbotConfig.uploads);
      }
      if (chatbotConfig.leads) {
        setLeadsConfig(chatbotConfig.leads);
        if (chatbotConfig.leads?.status && !getLocalStorageChatflow(props.chatflowid)?.lead) {
          setMessages((prevMessages) => [...prevMessages, { message: '', type: 'leadCaptureMessage' }]);
        }
      }
      if (chatbotConfig.followUpPrompts) {
        setFollowUpPromptsStatus(chatbotConfig.followUpPrompts.status);
      }
    }

    // eslint-disable-next-line solid/reactivity
    return () => {
      setUserInput('');
      setUploadedFiles([]);
      setLoading(false);
      setMessages([
        {
          message: props.welcomeMessage ?? defaultWelcomeMessage,
          type: 'apiMessage',
        },
      ]);
    };
  });

  createEffect(() => {
    if (followUpPromptsStatus() && messages().length > 0) {
      const lastMessage = messages()[messages().length - 1];
      if (lastMessage.type === 'apiMessage' && lastMessage.followUpPrompts) {
        setFollowUpPrompts(JSON.parse(lastMessage.followUpPrompts));
      } else if (lastMessage.type === 'userMessage') {
        setFollowUpPrompts([]);
      }
    }
  });

  const addRecordingToPreviews = (blob: Blob) => {
    let mimeType = '';
    const pos = blob.type.indexOf(';');
    if (pos === -1) {
      mimeType = blob.type;
    } else {
      mimeType = blob.type.substring(0, pos);
    }

    // read blob and add to previews
    const reader = new FileReader();
    reader.readAsDataURL(blob);
    reader.onloadend = () => {
      const base64data = reader.result as FilePreviewData;
      const upload: FilePreview = {
        data: base64data,
        preview: '../assets/wave-sound.jpg',
        type: 'audio',
        name: `audio_${Date.now()}.wav`,
        mime: mimeType,
      };
      setPreviews((prevPreviews) => [...prevPreviews, upload]);
    };
  };

  const isFileAllowedForUpload = (file: File) => {
    let acceptFile = false;
    if (uploadsConfig() && uploadsConfig()?.isImageUploadAllowed && uploadsConfig()?.imgUploadSizeAndTypes) {
      const fileType = file.type;
      const sizeInMB = file.size / 1024 / 1024;
      uploadsConfig()?.imgUploadSizeAndTypes.map((allowed) => {
        if (allowed.fileTypes.includes(fileType) && sizeInMB <= allowed.maxUploadSize) {
          acceptFile = true;
        }
      });
    }
    if (uploadsConfig() && uploadsConfig()?.isFileUploadAllowed && uploadsConfig()?.fileUploadSizeAndTypes) {
      const fileExt = file.name.split('.').pop();
      if (fileExt) {
        uploadsConfig()?.fileUploadSizeAndTypes.map((allowed) => {
          if (allowed.fileTypes.length === 1 && allowed.fileTypes[0] === '*') {
            acceptFile = true;
          } else if (allowed.fileTypes.includes(`.${fileExt}`)) {
            acceptFile = true;
          }
        });
      }
    }
    if (!acceptFile) {
      alert(`Cannot upload file. Kindly check the allowed file types and maximum allowed size.`);
    }
    return acceptFile;
  };

  const handleFileChange = async (event: FileEvent<HTMLInputElement>) => {
    const files = event.target.files;
    if (!files || files.length === 0) {
      return;
    }
    const filesList = [];
    const uploadedFiles = [];
    for (const file of files) {
      if (isFileAllowedForUpload(file) === false) {
        return;
      }
      // Only add files
      if (
        !uploadsConfig()
          ?.imgUploadSizeAndTypes.map((allowed) => allowed.fileTypes)
          .join(',')
          .includes(file.type)
      ) {
        uploadedFiles.push(file);
      }
      const reader = new FileReader();
      const { name } = file;
      filesList.push(
        new Promise((resolve) => {
          reader.onload = (evt) => {
            if (!evt?.target?.result) {
              return;
            }
            const { result } = evt.target;
            resolve({
              data: result,
              preview: URL.createObjectURL(file),
              type: 'file',
              name: name,
              mime: file.type,
            });
          };
          reader.readAsDataURL(file);
        }),
      );
    }

    const newFiles = await Promise.all(filesList);
    setUploadedFiles(uploadedFiles);
    setPreviews((prevPreviews) => [...prevPreviews, ...(newFiles as FilePreview[])]);
  };

  const handleDrag = (e: DragEvent) => {
    if (uploadsConfig()?.isImageUploadAllowed || uploadsConfig()?.isFileUploadAllowed) {
      e.preventDefault();
      e.stopPropagation();
      if (e.type === 'dragenter' || e.type === 'dragover') {
        setIsDragActive(true);
      } else if (e.type === 'dragleave') {
        setIsDragActive(false);
      }
    }
  };

  const handleDrop = async (e: InputEvent | DragEvent) => {
    if (!uploadsConfig()?.isImageUploadAllowed && !uploadsConfig()?.isFileUploadAllowed) {
      return;
    }
    e.preventDefault();
    setIsDragActive(false);
    const files = [];
    const uploadedFiles = [];
    if (e.dataTransfer && e.dataTransfer.files.length > 0) {
      for (const file of e.dataTransfer.files) {
        if (isFileAllowedForUpload(file) === false) {
          return;
        }
        // Only add files
        if (
          !uploadsConfig()
            ?.imgUploadSizeAndTypes.map((allowed) => allowed.fileTypes)
            .join(',')
            .includes(file.type)
        ) {
          uploadedFiles.push(file);
        }
        const reader = new FileReader();
        const { name } = file;
        files.push(
          new Promise((resolve) => {
            reader.onload = (evt) => {
              if (!evt?.target?.result) {
                return;
              }
              const { result } = evt.target;
              let previewUrl;
              if (file.type.startsWith('audio/')) {
                previewUrl = '../assets/wave-sound.jpg';
              } else if (file.type.startsWith('image/')) {
                previewUrl = URL.createObjectURL(file);
              }
              resolve({
                data: result,
                preview: previewUrl,
                type: 'file',
                name: name,
                mime: file.type,
              });
            };
            reader.readAsDataURL(file);
          }),
        );
      }

      const newFiles = await Promise.all(files);
      setUploadedFiles(uploadedFiles);
      setPreviews((prevPreviews) => [...prevPreviews, ...(newFiles as FilePreview[])]);
    }

    if (e.dataTransfer && e.dataTransfer.items) {
      for (const item of e.dataTransfer.items) {
        if (item.kind === 'string' && item.type.match('^text/uri-list')) {
          item.getAsString((s: string) => {
            const upload: FilePreview = {
              data: s,
              preview: s,
              type: 'url',
              name: s.substring(s.lastIndexOf('/') + 1),
              mime: '',
            };
            setPreviews((prevPreviews) => [...prevPreviews, upload]);
          });
        } else if (item.kind === 'string' && item.type.match('^text/html')) {
          item.getAsString((s: string) => {
            if (s.indexOf('href') === -1) return;
            //extract href
            const start = s.substring(s.indexOf('href') + 6);
            const hrefStr = start.substring(0, start.indexOf('"'));

            const upload: FilePreview = {
              data: hrefStr,
              preview: hrefStr,
              type: 'url',
              name: hrefStr.substring(hrefStr.lastIndexOf('/') + 1),
              mime: '',
            };
            setPreviews((prevPreviews) => [...prevPreviews, upload]);
          });
        }
      }
    }
  };

  const handleDeletePreview = (itemToDelete: FilePreview) => {
    if (itemToDelete.type === 'file') {
      URL.revokeObjectURL(itemToDelete.preview); // Clean up for file
    }
    setPreviews(previews().filter((item) => item !== itemToDelete));
  };

  const onMicrophoneClicked = () => {
    setIsRecording(true);
    startAudioRecording(setIsRecording, setRecordingNotSupported, setElapsedTime);
  };

  const onRecordingCancelled = () => {
    if (!recordingNotSupported) cancelAudioRecording();
    setIsRecording(false);
    setRecordingNotSupported(false);
  };

  const onRecordingStopped = async () => {
    setIsLoadingRecording(true);
    stopAudioRecording(addRecordingToPreviews);
  };

  const getInputDisabled = (): boolean => {
    const messagesArray = messages();
    const disabled =
      loading() ||
      !props.chatflowid ||
      (leadsConfig()?.status && !isLeadSaved()) ||
      (messagesArray[messagesArray.length - 1].action && Object.keys(messagesArray[messagesArray.length - 1].action as any).length > 0);
    if (disabled) {
      return true;
    }
    return false;
  };

  createEffect(
    // listen for changes in previews
    on(previews, (uploads) => {
      // wait for audio recording to load and then send
      const containsAudio = uploads.filter((item) => item.type === 'audio').length > 0;
      if (uploads.length >= 1 && containsAudio) {
        setIsRecording(false);
        setRecordingNotSupported(false);
        promptClick('');
      }

      return () => {
        setPreviews([]);
      };
    }),
  );

  const previewDisplay = (item: FilePreview) => {
    if (item.mime.startsWith('image/')) {
      return (
        <button
          class="group w-12 h-12 flex items-center justify-center relative rounded-[10px] overflow-hidden transition-colors duration-200"
          onClick={() => handleDeletePreview(item)}
        >
          <img class="w-full h-full bg-cover" src={item.data as string} />
          <span class="absolute hidden group-hover:flex items-center justify-center z-10 w-full h-full top-0 left-0 bg-black/10 rounded-[10px] transition-colors duration-200">
            <TrashIcon />
          </span>
        </button>
      );
    } else if (item.mime.startsWith('audio/')) {
      return (
        <div
          class={`inline-flex basis-auto flex-grow-0 flex-shrink-0 justify-between items-center rounded-xl h-12 p-1 mr-1 bg-gray-500`}
          style={{
            width: `${chatContainer ? (botProps.isFullPage ? chatContainer?.offsetWidth / 4 : chatContainer?.offsetWidth / 2) : '200'}px`,
          }}
        >
          <audio class="block bg-cover bg-center w-full h-full rounded-none text-transparent" controls src={item.data as string} />
          <button class="w-7 h-7 flex items-center justify-center bg-transparent p-1" onClick={() => handleDeletePreview(item)}>
            <TrashIcon color="white" />
          </button>
        </div>
      );
    } else {
      return <FilePreview item={item} onDelete={() => handleDeletePreview(item)} />;
    }
  };

  return (
    <>
      <div
        ref={botContainer}
        class={'relative flex w-full h-full text-base overflow-hidden bg-cover bg-center flex-col items-center chatbot-container ' + props.class}
        onDragEnter={handleDrag}
      >
        {isDragActive() && (
          <div
            class="absolute top-0 left-0 bottom-0 right-0 w-full h-full z-50"
            onDragEnter={handleDrag}
            onDragLeave={handleDrag}
            onDragEnd={handleDrag}
            onDragOver={handleDrag}
            onDrop={handleDrop}
          />
        )}
        {isDragActive() && (uploadsConfig()?.isImageUploadAllowed || uploadsConfig()?.isFileUploadAllowed) && (
          <div
            class="absolute top-0 left-0 bottom-0 right-0 flex flex-col items-center justify-center bg-black/60 backdrop-blur-sm text-white z-40 gap-2 border-2 border-dashed"
            style={{ 'border-color': props.bubbleBackgroundColor }}
          >
            <h2 class="text-xl font-semibold">Drop here to upload</h2>
            <For each={[...(uploadsConfig()?.imgUploadSizeAndTypes || []), ...(uploadsConfig()?.fileUploadSizeAndTypes || [])]}>
              {(allowed) => {
                return (
                  <>
                    <span>{allowed.fileTypes?.join(', ')}</span>
                    {allowed.maxUploadSize && <span>Max Allowed Size: {allowed.maxUploadSize} MB</span>}
                  </>
                );
              }}
            </For>
          </div>
        )}

        {props.showTitle ? (
          <div
            class="flex flex-row items-center w-full h-[50px] absolute top-0 left-0 z-10"
            style={{
              background: props.bubbleBackgroundColor,
              color: props.bubbleTextColor,
              'border-top-left-radius': props.isFullPage ? '0px' : '6px',
              'border-top-right-radius': props.isFullPage ? '0px' : '6px',
            }}
          >
            <Show when={props.titleAvatarSrc}>
              <>
                <div style={{ width: '15px' }} />
                <Avatar initialAvatarSrc={props.titleAvatarSrc} />
              </>
            </Show>
            <Show when={props.title}>
              <span class="px-3 whitespace-pre-wrap font-semibold max-w-full">{props.title}</span>
            </Show>
            <div style={{ flex: 1 }} />
            <DeleteButton
              sendButtonColor={props.bubbleTextColor}
              type="button"
              isDisabled={messages().length === 1}
              class="my-2 ml-2"
              on:click={clearChat}
            >
              <span style={{ 'font-family': 'Poppins, sans-serif' }}>Clear</span>
            </DeleteButton>
          </div>
        ) : null}
        <div class="flex flex-col w-full h-full justify-start z-0">
          <div
            ref={chatContainer}
            class="overflow-y-scroll flex flex-col flex-grow min-w-full w-full px-3 pt-[70px] relative scrollable-container chatbot-chat-view scroll-smooth"
          >
            <For each={[...messages()]}>
              {(message, index) => {
                return (
                  <>
                    {message.type === 'userMessage' && (
                      <GuestBubble
                        message={message}
                        apiHost={props.apiHost}
                        chatflowid={props.chatflowid}
                        chatId={chatId()}
                        backgroundColor={props.userMessage?.backgroundColor}
                        textColor={props.userMessage?.textColor}
                        showAvatar={props.userMessage?.showAvatar}
                        avatarSrc={props.userMessage?.avatarSrc}
                        fontSize={props.fontSize}
                      />
                    )}
                    {message.type === 'apiMessage' && (
                      <BotBubble
                        message={message}
                        fileAnnotations={message.fileAnnotations}
                        chatflowid={props.chatflowid}
                        chatId={chatId()}
                        apiHost={props.apiHost}
                        backgroundColor={props.botMessage?.backgroundColor}
                        textColor={props.botMessage?.textColor}
                        feedbackColor={props.feedback?.color}
                        showAvatar={props.botMessage?.showAvatar}
                        avatarSrc={props.botMessage?.avatarSrc}
                        chatFeedbackStatus={chatFeedbackStatus()}
                        fontSize={props.fontSize}
                        isLoading={loading() && index() === messages().length - 1}
                        showAgentMessages={props.showAgentMessages}
                        handleActionClick={(label, action) => handleActionClick(label, action)}
                        sourceDocsTitle={props.sourceDocsTitle}
                        handleSourceDocumentsClick={(sourceDocuments) => {
                          setSourcePopupSrc(sourceDocuments);
                          setSourcePopupOpen(true);
                        }}
                        dateTimeToggle={props.dateTimeToggle}
                      />
                    )}
                    {message.type === 'leadCaptureMessage' && leadsConfig()?.status && !getLocalStorageChatflow(props.chatflowid)?.lead && (
                      <LeadCaptureBubble
                        message={message}
                        chatflowid={props.chatflowid}
                        chatId={chatId()}
                        apiHost={props.apiHost}
                        backgroundColor={props.botMessage?.backgroundColor}
                        textColor={props.botMessage?.textColor}
                        fontSize={props.fontSize}
                        showAvatar={props.botMessage?.showAvatar}
                        avatarSrc={props.botMessage?.avatarSrc}
                        leadsConfig={leadsConfig()}
                        sendButtonColor={props.textInput?.sendButtonColor}
                        isLeadSaved={isLeadSaved()}
                        setIsLeadSaved={setIsLeadSaved}
                        setLeadEmail={setLeadEmail}
                      />
                    )}
                    {message.type === 'userMessage' && loading() && index() === messages().length - 1 && <LoadingBubble />}
                    {message.type === 'apiMessage' && message.message === '' && loading() && index() === messages().length - 1 && <LoadingBubble />}
                  </>
                );
              }}
            </For>
          </div>
          <Show when={messages().length === 1}>
            <Show when={starterPrompts().length > 0}>
              <div class="w-full flex flex-row flex-wrap px-5 py-[10px] gap-2">
                <For each={[...starterPrompts()]}>
                  {(key) => (
                    <StarterPromptBubble
                      prompt={key}
                      onPromptClick={() => promptClick(key)}
                      starterPromptFontSize={botProps.starterPromptFontSize} // Pass it here as a number
                    />
                  )}
                </For>
              </div>
            </Show>
          </Show>
          <Show when={messages().length > 2 && followUpPromptsStatus()}>
            <Show when={followUpPrompts().length > 0}>
              <>
                <div class="flex items-center gap-1 px-5">
                  <SparklesIcon class="w-4 h-4" />
                  <span class="text-sm text-gray-700">Try these prompts</span>
                </div>
                <div class="w-full flex flex-row flex-wrap px-5 py-[10px] gap-2">
                  <For each={[...followUpPrompts()]}>
                    {(prompt, index) => (
                      <FollowUpPromptBubble
                        prompt={prompt}
                        onPromptClick={() => followUpPromptClick(prompt)}
                        starterPromptFontSize={botProps.starterPromptFontSize} // Pass it here as a number
                      />
                    )}
                  </For>
                </div>
              </>
            </Show>
          </Show>
          <Show when={previews().length > 0}>
            <div class="w-full flex items-center justify-start gap-2 px-5 pt-2 border-t border-[#eeeeee]">
              <For each={[...previews()]}>{(item) => <>{previewDisplay(item)}</>}</For>
            </div>
          </Show>
          <div class="w-full px-5 pt-2 pb-1">
            {isRecording() ? (
              <>
                {recordingNotSupported() ? (
                  <div class="w-full flex items-center justify-between p-4 border border-[#eeeeee]">
                    <div class="w-full flex items-center justify-between gap-3">
                      <span class="text-base">To record audio, use modern browsers like Chrome or Firefox that support audio recording.</span>
                      <button
                        class="py-2 px-4 justify-center flex items-center bg-red-500 text-white rounded-md"
                        type="button"
                        onClick={() => onRecordingCancelled()}
                      >
                        Okay
                      </button>
                    </div>
                  </div>
                ) : (
                  <div
                    class="h-[58px] flex items-center justify-between chatbot-input border border-[#eeeeee]"
                    data-testid="input"
                    style={{
                      margin: 'auto',
                      'background-color': props.textInput?.backgroundColor ?? defaultBackgroundColor,
                      color: props.textInput?.textColor ?? defaultTextColor,
                    }}
                  >
                    <div class="flex items-center gap-3 px-4 py-2">
                      <span>
                        <CircleDotIcon color="red" />
                      </span>
                      <span>{elapsedTime() || '00:00'}</span>
                      {isLoadingRecording() && <span class="ml-1.5">Sending...</span>}
                    </div>
                    <div class="flex items-center">
                      <CancelButton buttonColor={props.textInput?.sendButtonColor} type="button" class="m-0" on:click={onRecordingCancelled}>
                        <span style={{ 'font-family': 'Poppins, sans-serif' }}>Send</span>
                      </CancelButton>
                      <SendButton
                        sendButtonColor={props.textInput?.sendButtonColor}
                        type="button"
                        isDisabled={loading()}
                        class="m-0"
                        on:click={onRecordingStopped}
                      >
                        <span style={{ 'font-family': 'Poppins, sans-serif' }}>Send</span>
                      </SendButton>
                    </div>
                  </div>
                )}
              </>
            ) : (
              <TextInput
                backgroundColor={props.textInput?.backgroundColor}
                textColor={props.textInput?.textColor}
                placeholder={props.textInput?.placeholder}
                sendButtonColor={props.textInput?.sendButtonColor}
                maxChars={props.textInput?.maxChars}
                maxCharsWarningMessage={props.textInput?.maxCharsWarningMessage}
                autoFocus={props.textInput?.autoFocus}
                fontSize={props.fontSize}
                disabled={getInputDisabled()}
                defaultValue={userInput()}
                onSubmit={handleSubmit}
                uploadsConfig={uploadsConfig()}
                setPreviews={setPreviews}
                onMicrophoneClicked={onMicrophoneClicked}
                handleFileChange={handleFileChange}
                sendMessageSound={props.textInput?.sendMessageSound}
                sendSoundLocation={props.textInput?.sendSoundLocation}
              />
            )}
          </div>
          <Badge
            footer={props.footer}
            badgeBackgroundColor={props.badgeBackgroundColor}
            poweredByTextColor={props.poweredByTextColor}
            botContainer={botContainer}
          />
        </div>
      </div>
      {sourcePopupOpen() && <Popup isOpen={sourcePopupOpen()} value={sourcePopupSrc()} onClose={() => setSourcePopupOpen(false)} />}

      {disclaimerPopupOpen() && (
        <DisclaimerPopup
          isOpen={disclaimerPopupOpen()}
          onAccept={handleDisclaimerAccept}
          title={props.disclaimer?.title}
          message={props.disclaimer?.message}
          buttonText={props.disclaimer?.buttonText}
        />
      )}
    </>
  );
};<|MERGE_RESOLUTION|>--- conflicted
+++ resolved
@@ -108,11 +108,8 @@
   action?: IAction | null;
   rating?: FeedbackRatingType;
   id?: string;
-<<<<<<< HEAD
   followUpPrompts?: string;
-=======
   dateTime?: string;
->>>>>>> b74a970d
 };
 
 type observerConfigType = (accessor: string | boolean | object | MessageType[]) => void;
