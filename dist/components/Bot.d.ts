--- conflicted
+++ resolved
@@ -63,11 +63,8 @@
     action?: IAction | null;
     rating?: FeedbackRatingType;
     id?: string;
-<<<<<<< HEAD
     followUpPrompts?: string;
-=======
     dateTime?: string;
->>>>>>> b74a970d
 };
 type observerConfigType = (accessor: string | boolean | object | MessageType[]) => void;
 export type observersConfigType = Record<'observeUserInput' | 'observeLoading' | 'observeMessages', observerConfigType>;
